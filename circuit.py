--- conflicted
+++ resolved
@@ -20,11 +20,8 @@
         self.draw_smith=draw_smith
         self.components = [('start', Z)]
         
-<<<<<<< HEAD
-        if np.size(self.f)==1 and self.draw_smith: #single frequency -> plot transition on smith chart
-=======
-        if size(self.f)==1 and self.draw_smith: #single frequency -> plot transition on smith chart
->>>>>>> 26a200b0
+
+        if np.size(self.f)==1 and self.draw_smith: #single frequency -> plot transition on smith chart
             skrf.plotting.plot_smith(self.refl(self.Z), marker='o', color='k', linestyle=None,  x_label='',y_label='', title='Smith chart, matching network', label='start')
         #self.components is an array of tuples containing the history of the circuit,
         #i.e., all components attached to the circuit
